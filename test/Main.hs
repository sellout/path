--- conflicted
+++ resolved
@@ -74,49 +74,6 @@
                                 $(mkRelFile "bar.txt")) ==
                                          filename $(mkRelFile "bar.txt"))
 
-<<<<<<< HEAD
-=======
-     it "filename ($(mkRelDir parent) </> $(mkRelFile filename)) == filename $(mkRelFile filename)" $
-             forAll genValid $ \(parent :: Path Rel Dir) ->
-                         forAll genValid $ \file ->
-                         filename (parent </> file) `shouldBe` filename file
-
-     it "produces a valid path on when passed a valid absolute path" $ do
-        producesValidsOnValids (filename :: Path Abs File -> Path Rel File)
-
-     it "produces a valid path on when passed a valid relative path" $ do
-        producesValidsOnValids (filename :: Path Rel File -> Path Rel File)
-
--- | The 'dirname' operation.
-operationDirname :: Spec
-operationDirname =
-  do it "dirname ($(mkAbsDir parent) </> $(mkRelFile dirname)) == dirname $(mkRelFile dirname) (unit test)"
-          (dirname ($(mkAbsDir "/home/chris/") </>
-                             $(mkRelDir "bar")) ==
-                                      dirname $(mkRelDir "bar"))
-
-     it "dirname ($(mkAbsDir parent) </> $(mkRelFile dirname)) == dirname $(mkRelFile dirname)" $
-             forAll genValid $ \(parent :: Path Abs Dir) ->
-                         forAll genValid $ \file ->
-                                         dirname (parent </> file) `shouldBe` dirname file
-
-     it "dirname ($(mkRelDir parent) </> $(mkRelFile dirname)) == dirname $(mkRelFile dirname) (unit test)"
-             (dirname ($(mkRelDir "home/chris/") </>
-                                $(mkRelDir "bar")) ==
-                                         dirname $(mkRelDir "bar"))
-
-     it "dirname ($(mkRelDir parent) </> $(mkRelFile dirname)) == dirname $(mkRelFile dirname)" $
-             forAll genValid $ \(parent :: Path Rel Dir) ->
-                         forAll genValid $ \file ->
-                         dirname (parent </> file) `shouldBe` dirname file
-
-     it "produces a valid path on when passed a valid absolute path" $ do
-        producesValidsOnValids (dirname :: Path Abs Dir -> Path Rel Dir)
-
-     it "produces a valid path on when passed a valid relative path" $ do
-        producesValidsOnValids (dirname :: Path Rel Dir -> Path Rel Dir)
-
->>>>>>> 084ba1a7
 -- | The 'parent' operation.
 operationParent :: Spec
 operationParent =
@@ -161,29 +118,6 @@
                    $(mkRelFile "bob/foo.txt")) ==
          Just $(mkRelFile "bob/foo.txt"))
 
-<<<<<<< HEAD
-=======
-     it "stripDir parent (parent </> child) = child" $
-        forAll genValid $ \(parent :: Path Abs Dir) ->
-            forAll genValid $ \(child :: Path Rel File) ->
-                stripDir parent (parent </> child) == Just child
-
-     it "stripDir parent (parent </> child) = child" $
-        forAll genValid $ \(parent :: Path Rel Dir) ->
-            forAll genValid $ \(child :: Path Rel File) ->
-                stripDir parent (parent </> child) == Just child
-
-     it "stripDir parent (parent </> child) = child" $
-        forAll genValid $ \(parent :: Path Abs Dir) ->
-            forAll genValid $ \(child :: Path Rel Dir) ->
-                stripDir parent (parent </> child) == Just child
-
-     it "stripDir parent (parent </> child) = child" $
-        forAll genValid $ \(parent :: Path Rel Dir) ->
-            forAll genValid $ \(child :: Path Rel Dir) ->
-                stripDir parent (parent </> child) == Just child
-
->>>>>>> 084ba1a7
      it "stripDir parent parent = _|_"
         (stripDir $(mkAbsDir "/home/chris/foo")
                   $(mkAbsDir "/home/chris/foo") ==
